/*
 * This file is part of the KubeVirt project
 *
 * Licensed under the Apache License, Version 2.0 (the "License");
 * you may not use this file except in compliance with the License.
 * You may obtain a copy of the License at
 *
 *     http://www.apache.org/licenses/LICENSE-2.0
 *
 * Unless required by applicable law or agreed to in writing, software
 * distributed under the License is distributed on an "AS IS" BASIS,
 * WITHOUT WARRANTIES OR CONDITIONS OF ANY KIND, either express or implied.
 * See the License for the specific language governing permissions and
 * limitations under the License.
 *
 * Copyright 2017, 2018 Red Hat, Inc.
 *
 */

package vnc

import (
	"fmt"
	"io"
	"net"
	"os"
	"os/exec"
	"os/signal"
	"time"

	"github.com/golang/glog"
	"github.com/spf13/cobra"
	"k8s.io/client-go/tools/clientcmd"

	"kubevirt.io/kubevirt/pkg/kubecli"
	"kubevirt.io/kubevirt/pkg/virtctl/templates"
)

const LISTEN_TIMEOUT = 60 * time.Second

const FLAG = "vnc"

func NewCommand(clientConfig clientcmd.ClientConfig) *cobra.Command {
	cmd := &cobra.Command{
		Use:     "vnc (vmi)",
		Short:   "Open a vnc connection to a virtual machine.",
		Example: usage(),
		Args:    cobra.ExactArgs(1),
		RunE: func(cmd *cobra.Command, args []string) error {
			c := VNC{clientConfig: clientConfig}
			return c.Run(cmd, args)
		},
	}
	cmd.SetUsageTemplate(templates.UsageTemplate())
	return cmd
}

type VNC struct {
	clientConfig clientcmd.ClientConfig
}

func (o *VNC) Run(cmd *cobra.Command, args []string) error {
	namespace, _, err := o.clientConfig.Namespace()
	if err != nil {
		return err
	}

	vmi := args[0]

	virtCli, err := kubecli.GetKubevirtClientFromClientConfig(o.clientConfig)
	if err != nil {
		return err
	}

	// setup connection with VM
	vnc, err := virtCli.VM(namespace).VNC(vm)
	if err != nil {
		return fmt.Errorf("Can't access VM %s: %s", vm, err.Error())
	}

	lnAddr, err := net.ResolveTCPAddr("tcp", "127.0.0.1:0")
	if err != nil {
		return fmt.Errorf("Can't resolve the address: %s", err.Error())
	}

	// The local tcp server is used to proxy the podExec websock connection to remote-viewer
	ln, err := net.ListenTCP("tcp", lnAddr)
	if err != nil {
		return fmt.Errorf("Can't listen on unix socket: %s", err.Error())
	}
	// End of pre-flight checks. Everything looks good, we can start
	// the goroutines and let the data flow

	//                                       -> pipeInWriter  -> pipeInReader
	// remote-viewer -> unix sock connection
	//                                       <- pipeOutReader <- pipeOutWriter
	pipeInReader, pipeInWriter := io.Pipe()
	pipeOutReader, pipeOutWriter := io.Pipe()

	k8ResChan := make(chan error)
	listenResChan := make(chan error)
	viewResChan := make(chan error)
	stopChan := make(chan struct{}, 1)
	doneChan := make(chan struct{}, 1)
	writeStop := make(chan error)
	readStop := make(chan error)

	go func() {
		// transfer data from/to the VM
		k8ResChan <- vnc.Stream(kubecli.StreamOptions{
			In:  pipeInReader,
			Out: pipeOutWriter,
		})
	}()

<<<<<<< HEAD
	// setup connection with VirtualMachineInstance
	go func() {
		err := virtCli.VirtualMachineInstance(namespace).VNC(vmi, pipeInReader, pipeOutWriter)
		k8ResChan <- err
=======
	// wait for remote-viewer to connect to our local proxy server
	go func() {
		start := time.Now()
		glog.Infof("connection timeout: %v", LISTEN_TIMEOUT)
		// exit early if spawning remote-viewer fails
		ln.SetDeadline(time.Now().Add(LISTEN_TIMEOUT))

		fd, err := ln.Accept()
		if err != nil {
			glog.V(2).Infof("Failed to accept unix sock connection. %s", err.Error())
			listenResChan <- err
		}
		defer fd.Close()

		glog.V(2).Infof("remote-viewer connected in %v", time.Now().Sub(start))

		// write to FD <- pipeOutReader
		go func() {
			_, err := io.Copy(fd, pipeOutReader)
			readStop <- err
		}()

		// read from FD -> pipeInWriter
		go func() {
			_, err := io.Copy(pipeInWriter, fd)
			writeStop <- err
		}()

		// don't terminate until remote-viewer is done
		<-doneChan
		listenResChan <- err
>>>>>>> 97698ac9
	}()

	// execute remote viewer
	go func() {
		port := ln.Addr().(*net.TCPAddr).Port
		args := []string{fmt.Sprintf("vnc://127.0.0.1:%d", port)}
		if glog.V(4) {
			args = append(args, "--debug")
			glog.Infof("remote-viewer commandline: %v", args)
		}

		cmnd := exec.Command("remote-viewer", args...)

		output, err := cmnd.CombinedOutput()
		if err != nil {
			glog.Errorf("remote-viewer execution failed: %v, output: %v", err, string(output))
		} else {
			glog.V(2).Infof("remote-viewer output: %v", string(output))
		}
		viewResChan <- err
		close(doneChan)
	}()

	go func() {
		interrupt := make(chan os.Signal, 1)
		signal.Notify(interrupt, os.Interrupt)
		<-interrupt
		close(stopChan)
	}()

	select {
	case <-stopChan:
	case err = <-readStop:
	case err = <-writeStop:
	case err = <-k8ResChan:
	case err = <-viewResChan:
	case err = <-listenResChan:
	}

	if err != nil {
		return fmt.Errorf("Error encountered: %s", err.Error())
	}
	return nil
}

func usage() string {
	usage := "# Connect to testvmi via remote-viewer:\n"
	usage += "./virtctl vnc testvmi"
	return usage
}<|MERGE_RESOLUTION|>--- conflicted
+++ resolved
@@ -73,9 +73,9 @@
 	}
 
 	// setup connection with VM
-	vnc, err := virtCli.VM(namespace).VNC(vm)
+	vnc, err := virtCli.VirtualMachineInstance(namespace).VNC(vmi)
 	if err != nil {
-		return fmt.Errorf("Can't access VM %s: %s", vm, err.Error())
+		return fmt.Errorf("Can't access VMI %s: %s", vmi, err.Error())
 	}
 
 	lnAddr, err := net.ResolveTCPAddr("tcp", "127.0.0.1:0")
@@ -113,12 +113,6 @@
 		})
 	}()
 
-<<<<<<< HEAD
-	// setup connection with VirtualMachineInstance
-	go func() {
-		err := virtCli.VirtualMachineInstance(namespace).VNC(vmi, pipeInReader, pipeOutWriter)
-		k8ResChan <- err
-=======
 	// wait for remote-viewer to connect to our local proxy server
 	go func() {
 		start := time.Now()
@@ -150,7 +144,6 @@
 		// don't terminate until remote-viewer is done
 		<-doneChan
 		listenResChan <- err
->>>>>>> 97698ac9
 	}()
 
 	// execute remote viewer
